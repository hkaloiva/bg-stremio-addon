{
    "projectName": "toast-translator",
<<<<<<< HEAD
    "lastCommit": "9e0045b"
=======
    "lastCommit": "b893429"
>>>>>>> 110a782d
}<|MERGE_RESOLUTION|>--- conflicted
+++ resolved
@@ -1,8 +1,4 @@
 {
     "projectName": "toast-translator",
-<<<<<<< HEAD
-    "lastCommit": "9e0045b"
-=======
     "lastCommit": "b893429"
->>>>>>> 110a782d
 }